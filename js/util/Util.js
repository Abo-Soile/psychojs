--- conflicted
+++ resolved
@@ -906,7 +906,6 @@
 
 
 /**
-<<<<<<< HEAD
  * Generates random integers a-la NumPy's in the "half-open" interval [min, max). In other words, from min inclusive to max exclusive. When max is undefined, as is the case by default, results are chosen from [0, min). An error is thrown if max is less than min.
  *
  * @name module:util.randint
@@ -933,8 +932,10 @@
 	}
 
 	return Math.floor(Math.random() * (hi - lo)) + lo;
-=======
- * Round to a certain number of decimal places.
+}
+
+
+/** Round to a certain number of decimal places.
  *
  * This is the Crib Sheet provided solution, but please note that as of 2020 the most popular SO answer is different.
  *
@@ -946,7 +947,8 @@
  * @param {number} places - the max number of decimals desired
  * @returns {number} input rounded to the specified number of decimal places at most
  */
-export function round(input, places = 0) {
+export function round(input, places = 0)
+{
 	return +(Math.round(`${input}e+${places}`) + `e-${places}`);
 }
 
@@ -960,7 +962,8 @@
  * @param {array} input - a list of numbers to add up
  * @returns {number} numeric input entries added up
  */
-export function sum(inputMaybe = []) {
+export function sum(inputMaybe = [])
+{
 	// Cover against null input
 	const input = Array.isArray(inputMaybe) ? inputMaybe : [];
 	const add = (a, b) => a + b;
@@ -972,5 +975,4 @@
 		.filter(value => Number.isNaN(value) === false)
 		// Add up each successive entry starting from naught
 		.reduce(add, 0);
->>>>>>> 8bb4753d
 }