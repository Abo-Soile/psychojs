--- conflicted
+++ resolved
@@ -314,8 +314,7 @@
 		return pathStatusData.data;
 	}
 
-<<<<<<< HEAD
-	/****************************************************************************
+	/**
 	 * Get full data of a resource.
 	 *
 	 * @name module:core.ServerManager#getFullResourceData
@@ -333,27 +332,13 @@
 		const response = {
 			origin: "ServerManager.getResource",
 			context: "when getting the value of resource: " + name,
-=======
-	/**
-	 * Release a resource.
-	 *
-	 * @param {string} name - the name of the resource to release
-	 * @return {boolean} true if a resource with the given name was previously registered with the manager,
-	 * 	false otherwise.
-	 */
-	releaseResource(name)
-	{
-		const response = {
-			origin: "ServerManager.releaseResource",
-			context: "when releasing resource: " + name,
->>>>>>> 702cbc57
 		};
 
 		const pathStatusData = this._resources.get(name);
 
 		if (typeof pathStatusData === "undefined")
 		{
-<<<<<<< HEAD
+
 			// throw { ...response, error: 'unknown resource' };
 			throw Object.assign(response, { error: "unknown resource" });
 		}
@@ -369,8 +354,24 @@
 		return pathStatusData;
 	}
 
-	/****************************************************************************
-=======
+	/**
+	 * Release a resource.
+	 *
+	 * @param {string} name - the name of the resource to release
+	 * @return {boolean} true if a resource with the given name was previously registered with the manager,
+	 * 	false otherwise.
+	 */
+	releaseResource(name)
+	{
+		const response = {
+			origin: "ServerManager.releaseResource",
+			context: "when releasing resource: " + name,
+		};
+
+		const pathStatusData = this._resources.get(name);
+
+		if (typeof pathStatusData === "undefined")
+		{
 			return false;
 		}
 
@@ -382,7 +383,6 @@
 	}
 
 	/**
->>>>>>> 702cbc57
 	 * Get the status of a single resource or the reduced status of an array of resources.
 	 *
 	 * <p>If an array of resources is given, getResourceStatus returns a single, reduced status
@@ -702,7 +702,6 @@
 		}
 	}
 
-<<<<<<< HEAD
 	cacheResourceData (name, dataToCache)
 	{
 		const pathStatusData = this._resources.get(name);
@@ -716,10 +715,7 @@
 		pathStatusData.cachedData = dataToCache;
 	}
 
-	/****************************************************************************
-=======
-	/**
->>>>>>> 702cbc57
+	/**
 	 * Block the experiment until the specified resources have been downloaded.
 	 *
 	 * @param {Array.<{name: string, path: string}>} [resources=[]] - the list of resources
