/**
 * Slider Stimulus.
 *
 * @author Alain Pitiot
 * @version 2022.2.3
 * @copyright (c) 2017-2020 Ilixa Ltd. (http://ilixa.com) (c) 2020-2022 Open Science Tools Ltd. (https://opensciencetools.org)
 * @license Distributed under the terms of the MIT License
 */

import * as PIXI from "pixi.js-legacy";
import { PsychoJS } from "../core/PsychoJS.js";
import { WindowMixin } from "../core/WindowMixin.js";
import { Clock } from "../util/Clock.js";
import { Color } from "../util/Color.js";
import { ColorMixin } from "../util/ColorMixin.js";
import { to_pixiPoint } from "../util/Pixi.js";
import * as util from "../util/Util.js";
import { VisualStim } from "./VisualStim.js";

/**
 * Slider stimulus.
 *
 * @extends module:visual.VisualStim
 * @mixes module:util.ColorMixin
<<<<<<< HEAD
 * @param {Object} options
 * @param {String} options.name - the name used when logging messages from this stimulus
 * @param {module:core.Window} options.win - the associated Window
 * @param {number[]} [options.pos= [0, 0]] - the position of the center of the slider
 * @param {number[]} options.size - the size of the slider, e.g. [1, 0.1] for an horizontal slider
 * @param {number} [options.ori = 0.0] - the orientation (in degrees)
 * @param {string} [options.units= 'height'] - the units of the Slider position, and font size
 *
 * @param {Color} [options.color= Color('LightGray')] the color of the slider
 * @param {number} [options.contrast= 1.0] - the contrast of the slider
 * @param {number} [options.opacity= 1.0] - the opacity of the slider
 *
 * @param {string} [options.style= [Slider.Style.RATING]] - the slider style
 * @param {number[]} [options.ticks= [1,2,3,4,5]] - the array of ticks
 * @param {number[]} [options.labels= []] - the array of labels
 * @param {number} [options.granularity= 0] - the granularity
 * @param {boolean} [options.flip= false] - whether or not to flip the position of the marker, ticks,
 * and labels with respect to the central bar
 * @param {boolean} [options.readOnly= false] - whether or not the slider is read only
 *
 * @param {string} [options.font= 'Arial'] - the text font
 * @param {boolean} [options.bold= true] - whether or not the font of the labels is bold
 * @param {boolean} [options.italic= false] - whether or not the font of the labels is italic
 * @param {number} [options.fontSize] - the font size of the labels (in pixels), the default fontSize depends on the
 * Slider's units: 14 for 'pix', 0.03 otherwise
 *
 * @param {boolean} [options.compact= false] - whether or not the slider is compact, i.e. whether all graphical
 * elements (e.g. labels) fit within its size
 *
 * @param {PIXI.Graphics} options.clipMask - the clip mask
 * @param {boolean} [options.autoDraw= false] - whether or not the stimulus should be automatically drawn on every
 *   frame flip
 * @param {boolean} [options.autoLog= false] - whether or not to log
 * @param {boolean} [options.draggable= false] - whether or not to make stim draggable with mouse/touch/other pointer device
 *
 * @param {core.MinimalStim[]} [options.dependentStims = [] ] - the list of dependent stimuli,
 * 	which must be updated when this Slider is updated, e.g. a Form.
=======
>>>>>>> e92bb527
 *
 * @todo check that parameters are valid, e.g. ticks are an array of numbers, etc.
 * @todo readOnly
 * @todo complete setters, for instance setTicks should change this._isCategorical
 * @todo flesh out the skin approach
 */
export class Slider extends util.mix(VisualStim).with(ColorMixin, WindowMixin)
{
	/**
	 * @memberOf module:visual
	 * @param {Object} options
	 * @param {String} options.name - the name used when logging messages from this stimulus
	 * @param {module:core.Window} options.win - the associated Window
	 * @param {number[]} [options.pos= [0, 0]] - the position of the center of the slider
	 * @param {number[]} options.size - the size of the slider, e.g. [1, 0.1] for an horizontal slider
	 * @param {number} [options.ori = 0.0] - the orientation (in degrees)
	 * @param {string} [options.units= 'height'] - the units of the Slider position, and font size
	 *
	 * @param {Color} [options.color= Color('LightGray')] the color of the slider
	 * @param {number} [options.contrast= 1.0] - the contrast of the slider
	 * @param {number} [options.opacity= 1.0] - the opacity of the slider
	 *
	 * @param {string} [options.style= [Slider.Style.RATING]] - the slider style
	 * @param {number[]} [options.ticks= [1,2,3,4,5]] - the array of ticks
	 * @param {number[]} [options.labels= []] - the array of labels
	 * @param {number} [options.granularity= 0] - the granularity
	 * @param {boolean} [options.flip= false] - whether or not to flip the position of the marker, ticks,
	 * and labels with respect to the central bar
	 * @param {boolean} [options.readOnly= false] - whether or not the slider is read only
	 *
	 * @param {string} [options.font= 'Arial'] - the text font
	 * @param {boolean} [options.bold= true] - whether or not the font of the labels is bold
	 * @param {boolean} [options.italic= false] - whether or not the font of the labels is italic
	 * @param {number} [options.fontSize] - the font size of the labels (in pixels), the default fontSize depends on the
	 * Slider's units: 14 for 'pix', 0.03 otherwise
	 *
	 * @param {boolean} [options.compact= false] - whether or not the slider is compact, i.e. whether all graphical
	 * elements (e.g. labels) fit within its size
	 *
	 * @param {PIXI.Graphics} options.clipMask - the clip mask
	 * @param {boolean} [options.autoDraw= false] - whether or not the stimulus should be automatically drawn on every
	 *   frame flip
	 * @param {boolean} [options.autoLog= false] - whether or not to log
	 *
	 * @param {core.MinimalStim[]} [options.dependentStims = [] ] - the list of dependent stimuli,
	 * 	which must be updated when this Slider is updated, e.g. a Form.
	 */
	constructor(
		{
			name,
			win,
			pos,
			size,
			ori,
			units,
			color,
			markerColor,
			lineColor,
			contrast,
			opacity,
			depth,
			style,
			ticks,
			labels,
			startValue,
			granularity,
			flip,
			readOnly,
			font,
			bold,
			italic,
			fontSize,
			compact,
			clipMask,
			autoDraw,
			autoLog,
			dependentStims,
			draggable
		} = {},
	)
	{
		super({ name, win, units, ori, opacity, depth, pos, size, clipMask, autoDraw, autoLog, draggable });

		this._needMarkerUpdate = false;

		// slider skin:
		this._skin = {};
		Object.assign(this._skin, Slider.Skin);

		// callback to deal with input sanitising:
		const onChange = (withPixi = false, withBoundingBox = false, withSanitize = false) =>
		{
			const visualOnChange = this._onChange(withPixi, withBoundingBox);
			return () =>
			{
				if (withSanitize)
				{
					this._sanitizeAttributes();
				}

				visualOnChange();
			};
		};

		this._addAttribute(
			"style",
			style,
			[Slider.Style.RATING],
			onChange(true, true, true),
		);
		this._addAttribute(
			"ticks",
			ticks,
			[1, 2, 3, 4, 5],
			onChange(true, true, true),
		);
		this._addAttribute(
			"labels",
			labels,
			[],
			onChange(true, true, true),
		);
		this._addAttribute(
			"startValue",
			startValue,
			undefined
		);
		this._addAttribute(
			"granularity",
			granularity,
			0,
			this._onChange(false, false),
		);
		this._addAttribute(
			"readOnly",
			readOnly,
			false,
		);
		this._addAttribute(
			"compact",
			compact,
			false,
			this._onChange(true, true),
		);

		// font:
		this._addAttribute(
			"font",
			font,
			"Arial",
			this._onChange(true, true),
		);
		this._addAttribute(
			"fontSize",
			fontSize,
			(this._units === "pix") ? 14 : 0.03,
			this._onChange(true, true),
		);
		this._addAttribute(
			"bold",
			bold,
			true,
			this._onChange(true, true),
		);
		this._addAttribute(
			"italic",
			italic,
			false,
			this._onChange(true, true),
		);
		this._addAttribute(
			"flip",
			flip,
			false,
			this._onChange(true, true),
		);

		// color:
		this._addAttribute(
			"color",
			color,
			"lightgray",
			this._onChange(true, false),
		);
		this._addAttribute(
			"lineColor",
			lineColor,
			"lightgray",
			this._onChange(true, false),
		);
		this._addAttribute(
			"markerColor",
			markerColor,
			"red",
			this._onChange(true, false),
		);
		this._addAttribute(
			"contrast",
			contrast,
			1.0,
			this._onChange(true, false),
		);

		this._addAttribute(
			"dependentStims",
			dependentStims,
			[],
			this._onChange(false, false),
		);

		// slider rating (which might be different from the visible marker rating):
		this._addAttribute("rating", undefined);

		// visible marker rating (which might be different from the actual rating):
		this._addAttribute("markerPos", undefined);

		// full history of ratings and response times:
		this._addAttribute("history", []);

		// various graphical components:
		this._addAttribute("lineAspectRatio", 0.01);

		// check for attribute conflicts, missing values, etc.:
		this._sanitizeAttributes();

		// estimate the bounding box:
		this._estimateBoundingBox();

		// the internal response clock, used to time the marker change events:
		this._responseClock = new Clock();
		this._pixiLabels = [];

		if (this._autoLog)
		{
			this._psychoJS.experimentLogger.exp(`Created ${this.name} = ${this.toString()}`);
		}

		this._handlePointerDownBinded = this._handlePointerDown.bind(this);
		this._handlePointerUpBinded = this._handlePointerUp.bind(this);
		this._handlePointerMoveBinded = this._handlePointerMove.bind(this);
	}

	/**
	 * Force a refresh of the stimulus.
	 */
	refresh()
	{
		super.refresh();

		this._needMarkerUpdate = true;
	}

	/**
	 * Reset the slider.
	 */
	reset()
	{
		this.psychoJS.logger.debug("reset Slider: ", this._name);

		this._markerPos = undefined;
		this._history = [];
		this._rating = undefined;
		this._responseClock.reset();
		this.status = PsychoJS.Status.NOT_STARTED;

		this._needPixiUpdate = true;
		this._needUpdate = true;

		// the marker should be invisible when markerPos is undefined:
		if (typeof this._marker !== "undefined")
		{
			this._marker.alpha = 0;
		}
	}

	/**
	 * Query whether or not the marker is currently being dragged.
	 *
	 * @returns {boolean} whether or not the marker is being dragged
	 */
	isMarkerDragging()
	{
		return this._markerDragging;
	}

	/**
	 * Get the current value of the rating.
	 *
	 * @returns {number | undefined} the rating or undefined if there is none
	 */
	getRating()
	{
		const historyLength = this._history.length;
		if (historyLength > 0)
		{
			return this._history[historyLength - 1].rating;
		}
		else
		{
			return undefined;
		}
	}

	/**
	 * Get the response time of the most recent change to the rating.
	 *
	 * @returns {number | undefined} the response time (in second) or undefined if there is none
	 */
	getRT()
	{
		const historyLength = this._history.length;
		if (historyLength > 0)
		{
			return this._history[historyLength - 1].responseTime;
		}
		else
		{
			return undefined;
		}
	}

	/**
	 * Setter for the readOnly attribute.
	 *
	 * <p>Read-only sliders are half-opaque and do not provide responses.</p>
	 *
	 * @param {boolean} [readOnly= true] - whether or not the slider is read-only
	 * @param {boolean} [log= false] - whether of not to log
	 */
	setReadOnly(readOnly = true, log = false)
	{
		const hasChanged = this._setAttribute("readOnly", readOnly, log);

		if (hasChanged)
		{
			// halve the opacity:
			if (readOnly)
			{
				this._opacity /= 2.0;
			}
			else
			{
				this._opacity *= 2.0;
			}

			this._needUpdate = true;
		}
	}

	/**
	 * Setter for the markerPos attribute.
	 *
	 * <p>Setting markerPos changes the visible position of the marker to the specified rating
	 * but does not change the actual rating returned by the slider.</p>
	 *
	 * @param {number} displayedRating - the displayed rating
	 * @param {boolean} [log= false] - whether of not to log
	 */
	setMarkerPos(displayedRating, log = false)
	{
		const previousMarkerPos = this._markerPos;
		this._markerPos = this._granularise(displayedRating);

		// if the displayed rating has changed, we need to update the pixi representation:
		if (previousMarkerPos !== this._markerPos)
		{
			this._needMarkerUpdate = true;
			this._needUpdate = true;
		}
	}

	/**
	 * Setter for the rating attribute.
	 *
	 * <p>Setting the rating does not change the visible position of the marker.</p>
	 *
	 * @param {number} rating - the rating
	 * @param {boolean} [log= false] - whether of not to log
	 */
	setRating(rating, log = false)
	{
		rating = this._granularise(rating);
		this._markerPos = rating;
		if (this._isCategorical)
		{
			rating = this._labels[Math.round(rating)];
		}

		this._setAttribute("rating", rating, log);
	}

	/**
	 * Setter for the orientation attribute.
	 *
	 * @param {number} ori - the orientation in degree with 0 as the vertical position, positive values rotate clockwise.
	 * @param {boolean} [log= false] - whether of not to log
	 */
	setOri (ori = 0, log = false)
	{
		const oriChanged = this._setAttribute("ori", ori, log);
		if (oriChanged)
		{
			this._pixi.rotation = -this._ori * Math.PI / 180;
			let i;
			for (i = 0; i < this._pixiLabels.length; ++i)
			{
				this._pixiLabels[i].rotation = -(this._ori + this._labelOri) * Math.PI / 180;
			}
		}
	}

	/**
	 * Setter for the anchor attribute.
	 *
	 * @param {string} anchor - anchor of the stim
	 * @param {boolean} [log= false] - whether or not to log
	 */
	setAnchor (anchor = "center", log = false)
	{
		this._setAttribute("anchor", anchor, log);
		if (this._pixi !== undefined)
		{
			// container has origin at [0, 0], subtracting 0.5 from anchorNum vals to get a desired effect.
			const anchorNum = this._anchorTextToNum(this._anchor);
			this._pixi.pivot.x = (anchorNum[0] - 0.5) * this._pixi.scale.x * this._pixi.width;
			this._pixi.pivot.y = (anchorNum[1] - 0.5) * this._pixi.scale.y * this._pixi.height;
		}
	}

	/** Let `borderColor` alias `lineColor` to parallel PsychoPy */
	set borderColor(color)
	{
		this.lineColor = color;
	}

	setBorderColor(color)
	{
		this.setLineColor(color);
	}

	get borderColor()
	{
		return this.lineColor;
	}

	getBorderColor()
	{
		return this.getLineColor();
	}

	/** Let `fillColor` alias `markerColor` to parallel PsychoPy */
	set fillColor(color)
	{
		this.markerColor = color;
	}

	setFillColor(color)
	{
		this.setMarkerColor(color);
	}

	get fillColor()
	{
		return this.markerColor;
	}

	getFillColor()
	{
		return this.getMarkerColor();
	}

	/**
	 * Estimate the bounding box.
	 *
	 * @note this method calculates the position of the labels, since that is necessary to the estimation of
	 * the bounding box.
	 *
	 * @override
	 * @protected
	 */
	_estimateBoundingBox()
	{
		// setup the slider's style (taking into account the Window dimension, etc.):
		this._setupStyle();

		// calculate various values in pixel units:
		this._tickSize_px = util.to_px(this._tickSize, this._units, this._win);
		this._fontSize_px = this._getLengthPix(this._fontSize);
		this._barSize_px = util.to_px(this._barSize, this._units, this._win, true).map((v) => Math.max(1, v));
		this._markerSize_px = util.to_px(this._markerSize, this._units, this._win, true);
		const pos_px = util.to_px(this._pos, this._units, this._win);
		const size_px = util.to_px(this._size, this._units, this._win);

		// calculate the position of the ticks:
		const tickPositions = this._ratingToPos(this._ticks);
		this._tickPositions_px = tickPositions.map((p) => util.to_px(p, this._units, this._win));

		// left, top, right, bottom limits:
		const limits_px = [0, 0, size_px[0], size_px[1]];
		// Number.POSITIVE_INFINITY, Number.POSITIVE_INFINITY, Number.NEGATIVE_INFINITY, Number.NEGATIVE_INFINITY

		// estimate the position of the labels:

		this._labelPositions_px = new Array(this._labels.length);
		const labelTextStyle = this._getTextStyle();
		let prevLabelBounds = null;
		let prevNonOverlapOffset = 0;

		const tolerance = 10;

		for (let l = 0; l < this._labels.length; ++l)
		{
			const tickPositionIndex = Math.round(l / (this._labels.length - 1) * (this._ticks.length - 1));
			this._labelPositions_px[l] = this._tickPositions_px[tickPositionIndex];
			const labelBounds = PIXI.TextMetrics.measureText(this._labels[l].toString(), labelTextStyle);

			// horizontal slider:
			if (this._isHorizontal())
			{
				if (this._flip)
				{
					this._labelPositions_px[l][1] -= labelBounds.height + this._tickSize_px[1];
				}
				else
				{
					this._labelPositions_px[l][1] += this._tickSize_px[1];
				}

				if (this._style.indexOf(Slider.Style.LABELS_45) === -1)
				{
					this._labelPositions_px[l][0] -= labelBounds.width / 2;
					if (this._compact)
					{
						this._labelPositions_px[l][0] = Math.min(size_px[0] / 2 - labelBounds.width, Math.max(-size_px[0] / 2, this._labelPositions_px[l][0]));
					}

					// ensure that that labels are not overlapping:
					if (
						prevLabelBounds
						&& (this._labelPositions_px[l - 1][0] + prevLabelBounds.width + tolerance >= this._labelPositions_px[l][0])
					)
					{
						if (prevNonOverlapOffset === 0)
						{
							prevNonOverlapOffset = prevLabelBounds.height;
							this._labelPositions_px[l][1] += prevNonOverlapOffset;
						}
						else
						{
							prevNonOverlapOffset = 0;
						}
					}
					prevLabelBounds = labelBounds;
				}
			}
			// vertical slider:
			else
			{
				this._labelPositions_px[l][1] -= labelBounds.height / 2;
				if (this._compact)
				{
					this._labelPositions_px[l][1] = Math.min(size_px[1] / 2 - labelBounds.width, Math.max(-size_px[1] / 2, this._labelPositions_px[l][1]));
				}
				if (this._flip)
				{
					this._labelPositions_px[l][0] += this._tickSize_px[0] * 2;
				}
				else if (this._labelOri === 0)
				{
					this._labelPositions_px[l][0] -= labelBounds.width + this._tickSize_px[0] * 2;
				}
				else
				{
					this._labelPositions_px[l][0] -= this._tickSize_px[0];
				}
			}

			// update limits:
			limits_px[0] = Math.min(limits_px[0], this._labelPositions_px[l][0]);
			limits_px[1] = Math.min(limits_px[1], this._labelPositions_px[l][1]);
			limits_px[2] = Math.max(limits_px[2], this._labelPositions_px[l][0] + labelBounds.width);
			limits_px[3] = Math.max(limits_px[3], this._labelPositions_px[l][1] + labelBounds.height);
		}

		// adjust the limits by taking into account the ticks:
		if (this._isHorizontal())
		{
			limits_px[1] -= this._tickSize_px[1] * 2;
		}
		else
		{
			// TODO vertical
		}

		// calculate the bounding box, in the Slider's coordinates:
		const position_px = this._getPosition_px();
		this._boundingBox = new PIXI.Rectangle(
			this._getLengthUnits(position_px.x + limits_px[0]),
			this._getLengthUnits(position_px.y + limits_px[1]),
			this._getLengthUnits(limits_px[2] - limits_px[0]),
			this._getLengthUnits(limits_px[3] - limits_px[1]),
		);
	}

	/**
	 * Sanitize the slider attributes: check for attribute conflicts, missing values, etc.
	 *
	 * @protected
	 */
	_sanitizeAttributes()
	{
		this._isSliderStyle = false;
		this._frozenMarker = false;

		// convert potential string styles into Symbols:
		this._style.forEach((style, index) =>
		{
			if (typeof style === "string")
			{
				this._style[index] = Symbol.for(style.toUpperCase());
			}
		});

		// TODO: non-empty ticks, RADIO is also categorical, etc.

		// SLIDER style: two ticks, first one is zero, second one is > 1
		if (this._style.indexOf(Slider.Style.SLIDER) > -1)
		{
			this._isSliderStyle = true;

			// more than 2 ticks: cut to two
			if (this._ticks.length > 2)
			{
				this.psychoJS.logger.warn(`Slider "${this._name}" has style: SLIDER and more than two ticks. We cut the ticks to 2.`);
				this._ticks = this._ticks.slice(0, 2);
			}

			// less than 2 ticks: error
			if (this._ticks.length < 2)
			{
				throw {
					origin: "Slider._sanitizeAttributes",
					context: "when sanitizing the attributes of Slider: " + this._name,
					error: "less than 2 ticks were given for a slider of type: SLIDER"
				}
			}

			// first tick different from zero: change it to zero
			if (this._ticks[0] !== 0)
			{
				this.psychoJS.logger.warn(`Slider "${this._name}" has style: SLIDER but the first tick is not 0. We changed it to 0.`);
				this._ticks[0] = 0;
			}

			// second tick smaller than 1: change it to 1
			if (this._ticks[1] < 1)
			{
				this.psychoJS.logger.warn(`Slider "${this._name}" has style: SLIDER but the second tick is less than 1. We changed it to 1.`);
				this._ticks[1] = 1;
			}

			// second tick is 1: the marker is frozen
			if (this._ticks[1] === 1)
			{
				this._frozenMarker = true;
			}

		}

		// deal with categorical sliders:
		this._isCategorical = (this._ticks.length === 0);
		if (this._isCategorical)
		{
			this._ticks = [...Array(this._labels.length)].map((_, i) => i);
			this._granularity = 1.0;
		}
	}

	/**
	 * Set the current rating.
	 *
	 * <p>Setting the rating does also change the visible position of the marker.</p>
	 *
	 * @param {number} rating - the rating
	 * @param {number} [responseTime] - the reaction time
	 * @param {boolean} [log= false] - whether of not to log
	 */
	recordRating(rating, responseTime = undefined, log = false)
	{
		// get response time:
		if (typeof responseTime === "undefined")
		{
			responseTime = this._responseClock.getTime();
		}

		// set rating:
		// rating = this._granularise(rating);
		// this._setAttribute('rating', rating, log);
		this.setRating(rating, log);

		// add rating and response time to history:
		this._history.push({ rating: this._rating, responseTime });
		this.psychoJS.logger.debug("record a new rating: ", this._rating, "with response time: ", responseTime, "for Slider: ", this._name);

		// update slider:
		this._needMarkerUpdate = true;
		this._needUpdate = true;
	}

	/**
	 * Release the PIXI representation, if there is one.
	 *
	 * @param {boolean} [log= false] - whether or not to log
	 */
	release (log = false)
	{
		this._removeEventListeners();
		super.release(log);
	}

	/**
	 * Update the stimulus, if necessary.
	 *
	 * @protected
	 */
	_updateIfNeeded()
	{
		if (!this._needUpdate)
		{
			return;
		}
		this._needUpdate = false;

		this._estimateBoundingBox();
		this._setupSlider();
		this._updateMarker();

		this._pixi.scale.x = 1;
		this._pixi.scale.y = -1;

		this._pixi.rotation = -this._ori * Math.PI / 180;
		this._pixi.position = this._getPosition_px();

		this._pixi.alpha = this._opacity;
		this._pixi.zIndex = -this._depth;
		this.anchor = this._anchor;

		// make sure that the dependent Stimuli are also updated:
		for (const dependentStim of this._dependentStims)
		{
			dependentStim.draw();
		}
	}

	/**
	 * Estimate the position of the slider, taking the compactness into account.
	 *
	 * @return {number[]} - the position of the slider, in pixels
	 * @protected
	 */
	_getPosition_px()
	{
		const position = to_pixiPoint(this.pos, this.units, this.win, true);
		if (
			this._compact
			&& (this._style.indexOf(Slider.Style.RADIO) > -1 || this._style.indexOf(Slider.Style.RATING) > -1)
		)
		{
			if (this._isHorizontal())
			{
				position.y -= this._getLengthPix(this._tickSize[1]) * (this._flip ? -1 : 1);
			}
			else
			{
				position.x += this._getLengthPix(this._tickSize[0]) * (this._flip ? -1 : 1);
			}
		}

		return position;
	}

	/**
	 * Update the position of the marker if necessary.
	 *
	 * @name module:visual.Slider#_updateMarker
	 * @protected
	 */
	_updateMarker()
	{
		if (!this._needMarkerUpdate)
		{
			return;
		}
		this._needMarkerUpdate = false;

		if (typeof this._marker !== "undefined")
		{
			if (typeof this._markerPos !== "undefined")
			{
				const visibleMarkerPos = this._ratingToPos([this._markerPos]);
				this._marker.position = to_pixiPoint(visibleMarkerPos[0], this.units, this.win, true);
				this._marker.alpha = 1;
			}
			else
			{
				this._marker.alpha = 0;
			}
		}
	}

	/**
	 * Handle pointerdown event.
	 *
	 * @protected
	 */
	_handlePointerDown (e) {
		if (e.data.pointerType === "mouse" && e.data.button !== 0)
		{
			return;
		}

		this._markerDragging = true;
		if (!this._frozenMarker)
		{
			const mouseLocalPos_px = e.data.getLocalPosition(this._pixi);
			const rating = this._posToRating([mouseLocalPos_px.x, mouseLocalPos_px.y]);
			this.setMarkerPos(rating);
		}

		e.stopPropagation();
	}

	/**
	 * Handle pointermove event.
	 *
	 * @protected
	 */
	_handlePointerMove (e)
	{
		if (this._markerDragging)
		{
			if (!this._frozenMarker)
			{
				const mouseLocalPos_px = e.data.getLocalPosition(this._pixi);
				const rating = this._posToRating([mouseLocalPos_px.x, mouseLocalPos_px.y]);
				this.setMarkerPos(rating);
			}

			e.stopPropagation();
		}
	}

	/**
	 * Handle pointerup event.
	 *
	 * @protected
	 */
	_handlePointerUp (e)
	{
		if (this._markerDragging)
		{
			this._markerDragging = false;

			if (!this._frozenMarker)
			{
				const mouseLocalPos_px = e.data.getLocalPosition(this._pixi);
				const rating = this._posToRating([mouseLocalPos_px.x, mouseLocalPos_px.y]);
				this.recordRating(rating);
			}

			e.stopPropagation();
		}
	}

	/**
	 * Add event listeners.
	 *
	 * @protected
	 */
	_addEventListeners ()
	{
		this._pixi.on("pointerdown", this._handlePointerDownBinded);
		this._win._rootContainer.on("pointermove", this._handlePointerMoveBinded);
		this._win._rootContainer.on("pointerup", this._handlePointerUpBinded);
	}

	/**
	 * Remove event listeners.
	 *
	 * @protected
	 */
	_removeEventListeners ()
	{
		if (this._pixi)
		{
			this._pixi.off("pointerdown", this._handlePointerDownBinded);
		}
		this._win._rootContainer.off("pointermove", this._handlePointerMoveBinded);
		this._win._rootContainer.off("pointerup", this._handlePointerUpBinded);
	}

	/**
	 * Setup the PIXI components of the slider (bar, ticks, labels, marker, etc.).
	 *
	 * @protected
	 */
	_setupSlider()
	{
		if (!this._needPixiUpdate)
		{
			return;
		}
		this._needPixiUpdate = false;

		this._setupStyle();

		// calculate various values in pixel units:
		this._tickSize_px = util.to_px(this._tickSize, this._units, this._win);
		this._fontSize_px = this._getLengthPix(this._fontSize);
		this._barSize_px = util.to_px(this._barSize, this._units, this._win, true).map((v) => Math.max(1, v));
		this._markerSize_px = util.to_px(this._markerSize, this._units, this._win, true);
		const tickPositions = this._ratingToPos(this._ticks);
		this._tickPositions_px = tickPositions.map((p) => util.to_px(p, this._units, this._win));

		if (typeof this._pixi !== "undefined")
		{
			this._removeEventListeners();
			this._pixi.destroy(true);
		}
		this._pixi = new PIXI.Container();
		this._pixi.interactive = true;
		// apply the clip mask:
		this._pixi.mask = this._clipMask;

		this._body = new PIXI.Graphics();
		this._body.interactive = true;
		this._pixi.addChild(this._body);

		// ensure that pointer events will be captured along the slider body, even outside of
		// marker and labels:
		if (this._tickType === Slider.Shape.DISC)
		{
			const maxTickSize_px = Math.max(this._tickSize_px[0], this._tickSize_px[1]);
			this._body.hitArea = new PIXI.Rectangle(
				-(this._barSize_px[0] + maxTickSize_px) * 0.5,
				-(this._barSize_px[1] + maxTickSize_px) * 0.5,
				this._barSize_px[0] + maxTickSize_px,
				this._barSize_px[1] + maxTickSize_px,
			);
		}
		else
		{
			this._body.hitArea = new PIXI.Rectangle(
				-this._barSize_px[0] / 2 - this._tickSize_px[0] / 2,
				-this._barSize_px[1] / 2 - this._tickSize_px[1] / 2,
				this._barSize_px[0] + this._tickSize_px[0],
				this._barSize_px[1] + this._tickSize_px[1],
			);
		}

		// central bar:
		this._setupBar();

		// ticks:
		this._setupTicks();

		// labels:
		this._setupLabels();

		// markers:
		this._setupMarker();
		this._addEventListeners();
	}

	/**
	 * Setup the central bar.
	 *
	 * @protected
	 */
	_setupBar()
	{
		if (this._barLineWidth_px > 0)
		{
			this._body.lineStyle(this._barLineWidth_px, this._barLineColor.int, 1, 0.5);
			if (typeof this._barFillColor !== "undefined")
			{
				this._body.beginFill(this._barFillColor.int, 1);
			}
			this._body.drawRect(
				Math.round(-this._barSize_px[0] / 2),
				Math.round(-this._barSize_px[1] / 2),
				Math.round(this._barSize_px[0]),
				Math.round(this._barSize_px[1]),
			);
			if (typeof this._barFillColor !== "undefined")
			{
				this._body.endFill();
			}
		}
	}

	/**
	 * Setup the marker, and the associated mouse events.
	 *
	 * @protected
	 */
	_setupMarker()
	{
		/*	this is now deprecated and replaced by _body.hitArea
		// transparent rectangle necessary to capture pointer events outside of marker and labels:
		const eventCaptureRectangle = new PIXI.Graphics();
		eventCaptureRectangle.beginFill(0, 0);
		eventCaptureRectangle.drawRect(
			-this._barSize_px[0] / 2 - this._tickSize_px[0] / 2,
			-this._barSize_px[1] / 2 - this._tickSize_px[1] / 2,
			this._barSize_px[0] + this._tickSize_px[0],
			this._barSize_px[1] + this._tickSize_px[1]
		);
		eventCaptureRectangle.endFill();
		this._pixi.addChild(eventCaptureRectangle);
		*/

		// marker:
		this._marker = new PIXI.Graphics();
		let markerVal = undefined;

		if (Number.isFinite(this._rating))
		{
			markerVal = this._rating;
		}
		else if (Number.isFinite(this._startValue))
		{
			markerVal = this._startValue;
		}

		if (Number.isFinite(markerVal))
		{
			this._markerPos = this._granularise(markerVal);
			const visibleMarkerPos = this._ratingToPos([this._markerPos]);
			this._marker.position = to_pixiPoint(visibleMarkerPos[0], this.units, this.win, true);
		}
		else
		{
			this._marker.alpha = 0; // invisible until markerPos is defined
		}
		this._marker.interactive = true;
		this._pixi.addChild(this._marker);

		const halfMarkerSize_px = Math.round(Math.max(...this._markerSize_px) / 2);
		if (this._markerType === Slider.Shape.DISC)
		{
			this._marker.lineStyle(1, this._markerColor.int, 1, 0.5);
			this._marker.beginFill(this._markerColor.int, 1);
			this._marker.drawCircle(0, 0, halfMarkerSize_px);
			this._marker.endFill();
		}
		else if (this._markerType === Slider.Shape.TRIANGLE)
		{
			this._marker.lineStyle(1, this._markerColor.int, 1, 0.5);
			this._marker.beginFill(this._markerColor.int, 1);
			this._marker.moveTo(0, 0);
			if (this._isHorizontal())
			{
				if (this._flip)
				{
					this._marker.lineTo(halfMarkerSize_px, halfMarkerSize_px);
					this._marker.lineTo(-halfMarkerSize_px, halfMarkerSize_px);
				}
				else
				{
					this._marker.lineTo(halfMarkerSize_px, -halfMarkerSize_px);
					this._marker.lineTo(-halfMarkerSize_px, -halfMarkerSize_px);
				}
			}
			else
			{
				if (this._flip)
				{
					this._marker.lineTo(-halfMarkerSize_px, halfMarkerSize_px);
					this._marker.lineTo(-halfMarkerSize_px, -halfMarkerSize_px);
				}
				else
				{
					this._marker.lineTo(halfMarkerSize_px, halfMarkerSize_px);
					this._marker.lineTo(halfMarkerSize_px, -halfMarkerSize_px);
				}
			}
			this._marker.endFill();
		}
		else if (this._markerType === Slider.Shape.BOX)
		{
			this._marker.lineStyle(1, this.getContrastedColor(this._markerColor, 0.5).int, 1, 0);
			this._marker.beginFill(this._markerColor.int, 1);
			this._marker.drawRect(
				Math.round(-this._markerSize_px[0] / 2),
				Math.round(-this._markerSize_px[1] / 2),
				this._markerSize_px[0],
				this._markerSize_px[1],
			);
			this._marker.endFill();

			// this._marker.lineStyle(1, new Color('white').int, 1, 0.5);
			// this._marker.drawCircle(0, 0, this._markerSize_px[0] / 3);
		}

		// marker mouse events:
		const self = this;
		self._markerDragging = false;

		// mouse wheel over slider:
		if (this._isSliderStyle)
		{
			self._pointerIsOver = false;

			this._pixi.pointerover = this._pixi.mouseover = (event) =>
			{
				self._pointerIsOver = true;
				event.stopPropagation();
			}
			this._pixi.pointerout = this._pixi.mouseout = (event) =>
			{
				self._pointerIsOver = false;
				event.stopPropagation();
			}

			/*renderer.view.addEventListener("wheel", (event) =>
			{

			}*/
		}
	}

	/**
	 * Setup the ticks.
	 *
	 * @protected
	 */
	_setupTicks()
	{
		// Note: no ticks for SLIDER style
		if (this._style.indexOf(Slider.Style.SLIDER) > -1)
		{
			return;
		}

		const maxTickSize = Math.max(this._tickSize_px[0], this._tickSize_px[1]);

		this._body.lineStyle(this._barLineWidth_px * 2, this._tickColor.int, 1, 0.5);

		for (let tickPosition_px of this._tickPositions_px)
		{
			if (this._tickType === Slider.Shape.LINE)
			{
				this._body.moveTo(tickPosition_px[0] - this._tickSize_px[0] / 2, tickPosition_px[1] - this._tickSize_px[1] / 2);
				this._body.lineTo(tickPosition_px[0] + this._tickSize_px[0] / 2, tickPosition_px[1] + this._tickSize_px[1] / 2);
			}
			else if (this._tickType === Slider.Shape.DISC)
			{
				this._body.beginFill(this._tickColor.int, 1);
				this._body.drawCircle(tickPosition_px[0], tickPosition_px[1], maxTickSize * 0.5);
				this._body.endFill();
			}
		}
	}

	/**
	 * Get the PIXI Text Style applied to the PIXI.Text labels.
	 *
	 * @protected
	 */
	_getTextStyle()
	{
		this._fontSize_px = this._getLengthPix(this._fontSize);

		return new PIXI.TextStyle({
			fontFamily: this._font,
			fontSize: Math.round(this._fontSize_px),
			fontWeight: (this._bold) ? "bold" : "normal",
			fontStyle: (this._italic) ? "italic" : "normal",
			fill: this.getContrastedColor(this._labelColor, this._contrast).hex,
			align: "center",
		});
	}

	/**
	 * Setup the labels.
	 *
	 * @protected
	 */
	_setupLabels()
	{
		const labelTextStyle = this._getTextStyle();
		this._pixiLabels = new Array(this._labels.length);

		for (let l = 0; l < this._labels.length; ++l)
		{
			this._pixiLabels[l] = new PIXI.Text(this._labels[l], labelTextStyle);
			this._pixiLabels[l].position.x = this._labelPositions_px[l][0];
			this._pixiLabels[l].position.y = this._labelPositions_px[l][1];
			this._pixiLabels[l].rotation = -(this._ori + this._labelOri) * Math.PI / 180;
			this._pixiLabels[l].anchor = this._labelAnchor;
			this._pixiLabels[l].alpha = 1;

			this._pixi.addChild(this._pixiLabels[l]);
		}
	}

	/**
	 * Apply a particular style to the slider.
	 *
	 * @note: We are mirroring PsychoPy here, rather than using a skin approach.
	 *
	 * @protected
	 */
	_setupStyle()
	{
		const isWhiteOnBlack = (this._style.indexOf(Slider.Style.WHITE_ON_BLACK) > -1);
		const skin = (isWhiteOnBlack) ? this._skin.WHITE_ON_BLACK : this._skin.STANDARD;

		// default style:
		if (this._isHorizontal())
		{
			this._barSize = [this._size[0], 0];
			this._tickSize = [0, this._size[1]];
			this._labelAnchor = new PIXI.Point(0, 0);
		}
		else
		{
			this._barSize = [0, this._size[1]];
			this._tickSize = [this._size[0], 0];
			this._labelAnchor = new PIXI.Point(0, 0);
		}

		this._barLineWidth_px = 1;
		this._barLineColor = (!skin.BAR_LINE_COLOR) ? new Color(this._lineColor) : skin.BAR_LINE_COLOR;
		this._barFillColor = undefined;

		this._tickType = Slider.Shape.LINE;
		this._tickColor = (!skin.TICK_COLOR) ? new Color(this._lineColor) : skin.TICK_COLOR;

		if (this.markerColor === undefined)
		{
			this.markerColor = skin.MARKER_COLOR;
		}

		// this._markerColor = this.getContrastedColor(this._color, 0.3);
		this.markerColor = new Color(this.markerColor);
		this._markerType = Slider.Shape.DISC;
		this._markerSize = (!this._skin.MARKER_SIZE) ? this._tickSize : this._skin.MARKER_SIZE;

		this._labelColor = (!skin.LABEL_COLOR) ? new Color(this._color) : skin.LABEL_COLOR;

		this._labelOri = 0;

		// rating:
		if (this._style.indexOf(Slider.Style.RATING) > -1)
		{
			// nothing to do
		}

		// triangleMarker:
		if (this._style.indexOf(Slider.Style.TRIANGLE_MARKER) > -1)
		{
			this._markerType = Slider.Shape.TRIANGLE;
			if (!this._skin.MARKER_SIZE)
			{
				this._markerSize = this._markerSize.map((s) => s * 2);
			}
		}

		// slider:
		if (this._style.indexOf(Slider.Style.SLIDER) > -1)
		{
			this._markerType = Slider.Shape.BOX;
			if (!this._skin.MARKER_SIZE)
			{
				this._markerSize = (this._isHorizontal())
					? [this._size[0] / (this._ticks[this._ticks.length - 1] - this._ticks[0]), this._size[1]]
					: [this._size[0], this._size[1] / (this._ticks[this._ticks.length - 1] - this._ticks[0])];
			}
			this._barSize = [this._size[0], this._size[1]];
			this._barFillColor = this.getContrastedColor(new Color(this.color), 0.5);
		}

		/*
		// whiteOnBlack:
		if (isWhiteOnBlack)
		{
			this._barLineColor = skin.BAR_LINE_COLOR;
			this._tickColor = skin.TICK_COLOR;
			this._markerColor = skin.MARKER_COLOR;
			this._labelColor = skin.LABEL_COLOR;
		}
		*/

		// labels45:
		if (this._style.indexOf(Slider.Style.LABELS_45) > -1)
		{
			this._labelOri = -45;
			if (this._flip)
			{
				this._labelAnchor = new PIXI.Point(0, 0.5);
			}
			else
			{
				this._labelAnchor = new PIXI.Point(1, 0);
			}
		}

		// radio:
		if (this._style.indexOf(Slider.Style.RADIO) > -1)
		{
			this._barLineWidth_px = 0;
			this._tickType = Slider.Shape.DISC;
			this.granularity = 1.0;

			if (!this._skin.MARKER_SIZE)
			{
				this._markerSize = this._markerSize.map((s) => s * 0.7);
			}
		}
	}

	/**
	 * Convert an array of ratings into an array of [x,y] positions (in Slider units, with 0 at the center of the Slider)
	 *
	 * @protected
	 * @param {number[]} ratings - the array of ratings
	 * @returns {Array.<Array.<number>>} the positions corresponding to the ratings (in Slider units,
	 * with 0 at the center of the Slider)
	 */
	_ratingToPos(ratings)
	{
		const range = this._ticks[this._ticks.length - 1] - this._ticks[0];
		if (this._isHorizontal())
		{
			// in compact mode the circular markers of RADIO sliders must fit within the width:
			if (this._compact && this._style.indexOf(Slider.Style.RADIO) > -1)
			{
				return ratings.map((v) => [
					((v - this._ticks[0]) / range) * (this._size[0] - this._tickSize[1] * 2)
					- (this._size[0] / 2) + this._tickSize[1],
					0,
				]);
			}
			else if (this._style.indexOf(Slider.Style.SLIDER) > -1)
			{
				return ratings.map((v) => [
					((v - this._ticks[0]) / range - 0.5) * (this._size[0] - this._markerSize[0]),
					0,
				]);
			}
			else
			{
				return ratings.map((v) => [((v - this._ticks[0]) / range - 0.5) * this._size[0], 0]);
			}
		}
		else
		{
			// in compact mode the circular markers of RADIO sliders must fit within the height:
			if (this._compact && this._style.indexOf(Slider.Style.RADIO) > -1)
			{
				return ratings.map((v) => [
					0,
					((v - this._ticks[0]) / range) * (this._size[1] - this._tickSize[0] * 2)
					- (this._size[1] / 2) + this._tickSize[0],
				]);
			}
			else if (this._style.indexOf(Slider.Style.SLIDER) > -1)
			{
				return ratings.map((v) => [
					0,
					((v - this._ticks[0]) / range - 0.5) * (this._size[1] - this._markerSize[1]),
				]);
			}
			else
			{
				return ratings.map((v) => [0, (1.0 - (v - this._ticks[0]) / range - 0.5) * this._size[1]]);
			}
		}
	}

	/**
	 * Convert a [x,y] position, in pixel units, relative to the slider, into a rating.
	 *
	 * @protected
	 * @param {number[]} pos_px - the [x,y] position, in pixel units, relative to the slider.
	 * @returns {number} the corresponding rating.
	 */
	_posToRating(pos_px)
	{
		const range = this._ticks[this._ticks.length - 1] - this._ticks[0];
		const size_px = util.to_px(this._size, this._units, this._win);
		const markerSize_px = util.to_px(this._markerSize, this._units, this._win);

		if (this._isHorizontal())
		{
			if (this._style.indexOf(Slider.Style.SLIDER) > -1)
			{
				return (pos_px[0] / (size_px[0] - markerSize_px[0]) + 0.5) * range + this._ticks[0];
			}
			else
			{
				return (pos_px[0] / size_px[0] + 0.5) * range + this._ticks[0];
			}
		}
		else
		{
			if (this._style.indexOf(Slider.Style.SLIDER) > -1)
			{
				if (size_px[1] === markerSize_px[1])
				{

				}
				else
				{
					return (pos_px[1] / (size_px[1] - markerSize_px[1]) + 0.5) * range + this._ticks[0];
				}
			}
			else
			{
				return (1.0 - (pos_px[1] / size_px[1] + 0.5)) * range + this._ticks[0];
			}
		}
	}

	/**
	 * Determine whether the slider is horizontal.
	 *
	 * <p>The slider is horizontal is its x-axis size is larger than its y-axis size.</p>
	 *
	 * @protected
	 * @returns {boolean} whether or not the slider is horizontal
	 */
	_isHorizontal()
	{
		return (this._size[0] > this._size[1]);
	}

	/**
	 * Calculate the rating once granularity has been taken into account.
	 *
	 * @protected
	 * @param {number} rating - the input rating
	 * @returns {number} the new rating with granularity applied
	 */
	_granularise(rating)
	{
		if (typeof rating === "undefined")
		{
			return undefined;
		}

		if (this._granularity > 0)
		{
			rating = Math.round(rating / this._granularity) * this._granularity;
		}
		rating = Math.min(Math.max(this._ticks[0], rating), this._ticks[this._ticks.length - 1]);

		return rating;
	}
}

/**
 * Shape of the marker and of the ticks.
 *
 * @enum {Symbol}
 * @readonly
 */
Slider.Shape = {
	DISC: Symbol.for("DISC"),
	TRIANGLE: Symbol.for("TRIANGLE"),
	LINE: Symbol.for("LINE"),
	BOX: Symbol.for("BOX"),
};

/**
 * Styles.
 *
 * @enum {Symbol}
 * @readonly
 */
Slider.Style = {
	RATING: Symbol.for("RATING"),
	TRIANGLE_MARKER: Symbol.for("TRIANGLE_MARKER"),
	SLIDER: Symbol.for("SLIDER"),
	WHITE_ON_BLACK: Symbol.for("WHITE_ON_BLACK"),
	LABELS_45: Symbol.for("LABELS_45"),
	RADIO: Symbol.for("RADIO"),
};

/**
 * Skin.
 *
 * @enum {any}
 * @readonly
 *
 * @note a null value indicates that the value is calculated when the style is setup, rather than simply assigned.
 */
Slider.Skin = {
	MARKER_SIZE: null,
	STANDARD: {
		MARKER_COLOR: new Color("red"),
		BAR_LINE_COLOR: null,
		TICK_COLOR: null,
		LABEL_COLOR: null,
	},
	WHITE_ON_BLACK: {
		MARKER_COLOR: new Color("white"),
		BAR_LINE_COLOR: new Color("black"),
		TICK_COLOR: new Color("black"),
		LABEL_COLOR: new Color("black"),
	},
};<|MERGE_RESOLUTION|>--- conflicted
+++ resolved
@@ -22,46 +22,6 @@
  *
  * @extends module:visual.VisualStim
  * @mixes module:util.ColorMixin
-<<<<<<< HEAD
- * @param {Object} options
- * @param {String} options.name - the name used when logging messages from this stimulus
- * @param {module:core.Window} options.win - the associated Window
- * @param {number[]} [options.pos= [0, 0]] - the position of the center of the slider
- * @param {number[]} options.size - the size of the slider, e.g. [1, 0.1] for an horizontal slider
- * @param {number} [options.ori = 0.0] - the orientation (in degrees)
- * @param {string} [options.units= 'height'] - the units of the Slider position, and font size
- *
- * @param {Color} [options.color= Color('LightGray')] the color of the slider
- * @param {number} [options.contrast= 1.0] - the contrast of the slider
- * @param {number} [options.opacity= 1.0] - the opacity of the slider
- *
- * @param {string} [options.style= [Slider.Style.RATING]] - the slider style
- * @param {number[]} [options.ticks= [1,2,3,4,5]] - the array of ticks
- * @param {number[]} [options.labels= []] - the array of labels
- * @param {number} [options.granularity= 0] - the granularity
- * @param {boolean} [options.flip= false] - whether or not to flip the position of the marker, ticks,
- * and labels with respect to the central bar
- * @param {boolean} [options.readOnly= false] - whether or not the slider is read only
- *
- * @param {string} [options.font= 'Arial'] - the text font
- * @param {boolean} [options.bold= true] - whether or not the font of the labels is bold
- * @param {boolean} [options.italic= false] - whether or not the font of the labels is italic
- * @param {number} [options.fontSize] - the font size of the labels (in pixels), the default fontSize depends on the
- * Slider's units: 14 for 'pix', 0.03 otherwise
- *
- * @param {boolean} [options.compact= false] - whether or not the slider is compact, i.e. whether all graphical
- * elements (e.g. labels) fit within its size
- *
- * @param {PIXI.Graphics} options.clipMask - the clip mask
- * @param {boolean} [options.autoDraw= false] - whether or not the stimulus should be automatically drawn on every
- *   frame flip
- * @param {boolean} [options.autoLog= false] - whether or not to log
- * @param {boolean} [options.draggable= false] - whether or not to make stim draggable with mouse/touch/other pointer device
- *
- * @param {core.MinimalStim[]} [options.dependentStims = [] ] - the list of dependent stimuli,
- * 	which must be updated when this Slider is updated, e.g. a Form.
-=======
->>>>>>> e92bb527
  *
  * @todo check that parameters are valid, e.g. ticks are an array of numbers, etc.
  * @todo readOnly
@@ -105,6 +65,7 @@
 	 * @param {boolean} [options.autoDraw= false] - whether or not the stimulus should be automatically drawn on every
 	 *   frame flip
 	 * @param {boolean} [options.autoLog= false] - whether or not to log
+	 * @param {boolean} [options.draggable= false] - whether or not to make stim draggable with mouse/touch/other pointer device
 	 *
 	 * @param {core.MinimalStim[]} [options.dependentStims = [] ] - the list of dependent stimuli,
 	 * 	which must be updated when this Slider is updated, e.g. a Form.
