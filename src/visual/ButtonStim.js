--- conflicted
+++ resolved
@@ -14,28 +14,6 @@
  * <p>ButtonStim visual stimulus.</p>
  *
  * @extends TextBox
-<<<<<<< HEAD
- * @param {Object} options
- * @param {module:core.Window} options.win - the associated Window
- * @param {String} options.name - the name used when logging messages from this stimulus
- * @param {string} [options.text=""] - the text to be rendered
- * @param {string} [options.font= "Arial"] - the font family
- * @param {Array.<number>} [options.pos= [0, 0]] - the position of the center of the text
- * @param {string} [options.anchor= "center"] - horizontal alignment
- * @param {string} [options.units= "norm"] - the units of the text size and position
- * @param {Color} [options.color= Color("white")] the background color
- * @param {Color} [options.fillColor= Color("darkgrey")] the fill color
- * @param {Color} [options.borderColor= Color("white")] the border color
- * @param {Color} [options.borderWidth= 0] the border width
- * @param {number} [options.opacity= 1.0] - the opacity
- * @param {number} [options.letterHeight= undefined] - the height of the text
- * @param {boolean} [options.bold= true] - whether or not the text is bold
- * @param {boolean} [options.italic= false] - whether or not the text is italic
- * @param {boolean} [options.autoDraw= false] - whether or not the stimulus should be automatically drawn on every frame flip
- * @param {boolean} [options.autoLog= false] - whether or not to log
- * @param {boolean} [options.draggable= false] - whether or not to make stim draggable with mouse/touch/other pointer device
-=======
->>>>>>> e92bb527
  */
 export class ButtonStim extends TextBox
 {
@@ -59,6 +37,7 @@
 	 * @param {boolean} [options.italic= false] - whether or not the text is italic
 	 * @param {boolean} [options.autoDraw= false] - whether or not the stimulus should be automatically drawn on every frame flip
 	 * @param {boolean} [options.autoLog= false] - whether or not to log
+	 * @param {boolean} [options.draggable= false] - whether or not to make stim draggable with mouse/touch/other pointer device
 	 */
 	constructor(
 		{
